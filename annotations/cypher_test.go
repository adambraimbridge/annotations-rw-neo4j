package annotations

import (
	"fmt"
	"os"
	"testing"

	"github.com/Financial-Times/neo-utils-go/neoutils"
	"github.com/jmcvetta/neoism"
	"github.com/stretchr/testify/assert"
)

var annotationsDriver service

const (
<<<<<<< HEAD
	contentUUID           = "32b089d2-2aae-403d-be6e-877404f586cf"
	conceptUUID           = "a7732a22-3884-4bfe-9761-fef161e41d69"
	secondConceptUUID     = "c834adfa-10c9-4748-8a21-c08537172706"
	oldConceptUUID        = "ad28ddc7-4743-4ed3-9fad-5012b61fb919"
	brandUUID             = "8e21cbd4-e94b-497a-a43b-5b2309badeb3"
	v2PlatformVersion     = "v2"
	v1PlatformVersion     = "v1"
	contentLifecycle      = "content"
	v2AnnotationLifecycle = "annotations-v2"
	v1AnnotationLifecycle = "annotations-v1"
=======
	contentUUID       = "32b089d2-2aae-403d-be6e-877404f586cf"
	conceptUUID       = "a7732a22-3884-4bfe-9761-fef161e41d69"
	secondConceptUUID = "c834adfa-10c9-4748-8a21-c08537172706"
	oldConceptUUID    = "ad28ddc7-4743-4ed3-9fad-5012b61fb919"
	brandUUID         = "8e21cbd4-e94b-497a-a43b-5b2309badeb3"
	contentLifecycle  = "content"
>>>>>>> f7e71bb9
)

func getURI(uuid string) string {
	return fmt.Sprintf("http://api.ft.com/things/%s", uuid)
}

func TestDeleteRemovesAnnotationsButNotConceptsOrContent(t *testing.T) {
	assert := assert.New(t)
	annotationsDriver = getAnnotationsService(t, v2PlatformVersion, v2AnnotationLifecycle)
	annotationsToDelete := exampleConcepts(conceptUUID)

	assert.NoError(annotationsDriver.Write(contentUUID, annotationsToDelete), "Failed to write annotation")
	readAnnotationsForContentUUIDAndCheckKeyFieldsMatch(t, contentUUID, annotationsToDelete)

	deleted, err := annotationsDriver.Delete(contentUUID)
	assert.True(deleted, "Didn't manage to delete annotations for content uuid %s: %s", contentUUID, err)
	assert.NoError(err, "Error deleting annotation for content uuid %, conceptUUID %s", contentUUID, conceptUUID)

	anns, found, err := annotationsDriver.Read(contentUUID)

	assert.Equal(annotations{}, anns, "Found annotation for content %s when it should have been deleted", contentUUID)
	assert.False(found, "Found annotation for content %s when it should have been deleted", contentUUID)
	assert.NoError(err, "Error trying to find annotation for content %s", contentUUID)

	checkNodeIsStillPresent(contentUUID, t)
	checkNodeIsStillPresent(conceptUUID, t)

	err = deleteNode(annotationsDriver, contentUUID)
	assert.NoError(err, "Error trying to delete content node with uuid %s, err=%v", contentUUID, err)
	err = deleteNode(annotationsDriver, conceptUUID)
	assert.NoError(err, "Error trying to delete concept node with uuid %s, err=%v", conceptUUID, err)
}

func TestWriteFailsWhenNoConceptIDSupplied(t *testing.T) {
	assert := assert.New(t)

	annotationsDriver = getAnnotationsService(t, v2PlatformVersion, v2AnnotationLifecycle)

	err := annotationsDriver.Write(contentUUID, conceptWithoutID)
	assert.Error(err, "Should have failed to write annotation")
	_, ok := err.(ValidationError)
	assert.True(ok, "Should have returned a validation error")
}

func TestWriteAllValuesPresent(t *testing.T) {
	assert := assert.New(t)
	annotationsDriver = getAnnotationsService(t, v2PlatformVersion, v2AnnotationLifecycle)
	annotationsToWrite := exampleConcepts(conceptUUID)

	assert.NoError(annotationsDriver.Write(contentUUID, annotationsToWrite), "Failed to write annotation")

	readAnnotationsForContentUUIDAndCheckKeyFieldsMatch(t, contentUUID, annotationsToWrite)

	cleanUp(t, contentUUID, []string{conceptUUID})
}

func TestWriteDoesNotRemoveExistingIsClassifiedByBrandRelationshipsWithoutLifecycle(t *testing.T) {
	assert := assert.New(t)
	annotationsDriver = getAnnotationsService(t, v2PlatformVersion, v2AnnotationLifecycle)
	defer cleanDB(t, assert)

	testSetupQuery := &neoism.CypherQuery{
		Statement: `MERGE (n:Thing {uuid:{contentUuid}}) SET n :Thing
		MERGE (b:Brand{uuid:{brandUuid}}) SET b :Concept:Thing
		CREATE (n)-[rel:IS_CLASSIFIED_BY{platformVersion:{platformVersion}}]->(b)`,
		Parameters: map[string]interface{}{
			"contentUuid":     contentUUID,
			"brandUuid":       brandUUID,
			"platformVersion": v2PlatformVersion,
		},
	}

	err := annotationsDriver.conn.CypherBatch([]*neoism.CypherQuery{testSetupQuery})
	annotationsToWrite := exampleConcepts(conceptUUID)

	assert.NoError(annotationsDriver.Write(contentUUID, annotationsToWrite), "Failed to write annotation")
	checkRelationship(assert, contentUUID, "v2")

	deleted, err := annotationsDriver.Delete(contentUUID)
	assert.True(deleted, "Didn't manage to delete annotations for content uuid %s", contentUUID)
	assert.NoError(err, "Error deleting annotations for content uuid %s", contentUUID)

	result := []struct {
		UUID string `json:"b.uuid"`
	}{}

	getContentQuery := &neoism.CypherQuery{
		Statement: `MATCH (n:Thing {uuid:{contentUuid}})-[:IS_CLASSIFIED_BY]->(b:Brand) RETURN b.uuid`,
		Parameters: map[string]interface{}{
			"contentUuid": contentUUID,
			"brandUuid":   brandUUID,
		},
		Result: &result,
	}

	readErr := annotationsDriver.conn.CypherBatch([]*neoism.CypherQuery{getContentQuery})
	assert.NoError(readErr)
	assert.NotEmpty(result)
}

func TestWriteDoesNotRemoveExistingIsClassifiedByBrandRelationshipsWithContentLifeCycle(t *testing.T) {
	assert := assert.New(t)
	annotationsDriver = getAnnotationsService(t, v2PlatformVersion, v2AnnotationLifecycle)
	defer cleanDB(t, assert)
	contentQuery := &neoism.CypherQuery{
		Statement: `MERGE (n:Thing {uuid:{contentUuid}}) SET n :Thing
		MERGE (b:Brand{uuid:{brandUuid}}) SET b :Concept:Thing
		CREATE (n)-[rel:IS_CLASSIFIED_BY{platformVersion:{platformVersion}, lifecycle: {lifecycle}}]->(b)`,
		Parameters: map[string]interface{}{
			"contentUuid":     contentUUID,
			"brandUuid":       brandUUID,
			"platformVersion": v2PlatformVersion,
			"lifecycle":       contentLifecycle,
		},
	}

	err := annotationsDriver.conn.CypherBatch([]*neoism.CypherQuery{contentQuery})
	assert.NoError(err, "Error c for content uuid %s", contentUUID)

	annotationsToWrite := exampleConcepts(conceptUUID)

	assert.NoError(annotationsDriver.Write(contentUUID, annotationsToWrite), "Failed to write annotation")
	checkRelationship(assert, contentUUID, "v2")

	deleted, err := annotationsDriver.Delete(contentUUID)
	assert.True(deleted, "Didn't manage to delete annotations for content uuid %s", contentUUID)
	assert.NoError(err, "Error deleting annotations for content uuid %s", contentUUID)

	result := []struct {
		Uuid string `json:"b.uuid"`
	}{}

	getContentQuery := &neoism.CypherQuery{
		Statement: `MATCH (n:Thing {uuid:{contentUuid}})-[:IS_CLASSIFIED_BY]->(b:Brand) RETURN b.uuid`,
		Parameters: map[string]interface{}{
			"contentUuid": contentUUID,
			"brandUuid":   brandUUID,
		},
		Result: &result,
	}

	readErr := annotationsDriver.conn.CypherBatch([]*neoism.CypherQuery{getContentQuery})
	assert.NoError(readErr)
	assert.NotEmpty(result)
}

func TestWriteDoesRemoveExistingIsClassifiedForV1TermsAndTheirRelationships(t *testing.T) {
	assert := assert.New(t)

	v1AnnotationsDriver := getAnnotationsService(t, v1PlatformVersion, v1AnnotationLifecycle)
	annotationsDriver := getAnnotationsService(t, v2PlatformVersion, v2AnnotationLifecycle)

	createContentQuery := &neoism.CypherQuery{
		Statement: `MERGE (c:Content{uuid:{contentUuid}}) SET c :Thing RETURN c.uuid`,
		Parameters: map[string]interface{}{
			"contentUuid": contentUUID,
		},
	}

	annotationsDriver.conn.CypherBatch([]*neoism.CypherQuery{createContentQuery})

	contentQuery := &neoism.CypherQuery{
		Statement: `MERGE (n:Thing {uuid:{contentUuid}})
		 	    MERGE (a:Thing{uuid:{conceptUUID}})
			    CREATE (n)-[rel1:MENTIONS{lifecycle:"annotations-v2"}]->(a)
			    MERGE (b:Thing{uuid:{secondConceptUUID}})
			    CREATE (n)-[rel2:IS_CLASSIFIED_BY{lifecycle:"annotations-v1"}]->(b)`,
		Parameters: map[string]interface{}{
			"contentUuid":       contentUUID,
			"conceptUUID":       conceptUUID,
			"secondConceptUUID": secondConceptUUID,
		},
	}

	err := annotationsDriver.conn.CypherBatch([]*neoism.CypherQuery{contentQuery})

	assert.NoError(v1AnnotationsDriver.Write(contentUUID, exampleConcepts(conceptUUID)), "Failed to write annotation")
	found, err := v1AnnotationsDriver.Delete(contentUUID)
	assert.True(found, "Didn't manage to delete annotations for content uuid %s", contentUUID)
	assert.NoError(err, "Error deleting annotations for content uuid %s", contentUUID)

	result := []struct {
		Uuid string `json:"b.uuid"`
	}{}

	//CHECK THAT ALL THE v1 annotations were updated
	getContentQuery := &neoism.CypherQuery{
		Statement: `MATCH (n:Thing {uuid:{contentUuid}})-[r]->(b:Thing) where r.lifecycle={lifecycle} RETURN b.uuid`,
		Parameters: map[string]interface{}{
			"contentUuid": contentUUID,
			"lifecycle":   v1AnnotationLifecycle,
		},
		Result: &result,
	}

	readErr := annotationsDriver.conn.CypherBatch([]*neoism.CypherQuery{getContentQuery})
	assert.NoError(readErr)
	assert.Empty(result)

	//CHECK THAT V2 annotations were not deleted
	getContentQuery = &neoism.CypherQuery{
		Statement: `MATCH (n:Thing {uuid:{contentUuid}})-[r]->(b:Thing) where r.lifecycle={lifecycle} RETURN b.uuid`,
		Parameters: map[string]interface{}{
			"contentUuid": contentUUID,
			"lifecycle":   v2AnnotationLifecycle,
		},
		Result: &result,
	}

	readErr = annotationsDriver.conn.CypherBatch([]*neoism.CypherQuery{getContentQuery})
	assert.NoError(readErr)
	assert.NotEmpty(result)

	//Delete v2 annotations
	removeRelationshipQuery := &neoism.CypherQuery{
		Statement: `
			MATCH (b:Thing {uuid:{conceptUUID}})<-[rel]-(t:Thing)
			where rel.platformVersion = "v2"
			DELETE rel
		`,
		Parameters: map[string]interface{}{
			"conceptUUID": conceptUUID,
		},
	}

	annotationsDriver.conn.CypherBatch([]*neoism.CypherQuery{removeRelationshipQuery})

	err = deleteNode(annotationsDriver, brandUUID)
	assert.NoError(err, "Error trying to delete concept node with uuid %s, err=%v", brandUUID, err)
	err = deleteNode(annotationsDriver, secondConceptUUID)
	assert.NoError(err, "Error trying to delete concept node with uuid %s, err=%v", secondConceptUUID, err)
}

func TestWriteAndReadMultipleAnnotations(t *testing.T) {
	assert := assert.New(t)
	annotationsDriver = getAnnotationsService(t, v2PlatformVersion, v2AnnotationLifecycle)
	assert.NoError(annotationsDriver.Write(contentUUID, multiConceptAnnotations), "Failed to write annotation")

	readAnnotationsForContentUUIDAndCheckKeyFieldsMatch(t, contentUUID, multiConceptAnnotations)
	cleanUp(t, contentUUID, []string{conceptUUID, secondConceptUUID})
}

func TestIfProvenanceGetsWrittenWithEmptyAgentRoleAndTimeValues(t *testing.T) {
	assert := assert.New(t)
	annotationsDriver = getAnnotationsService(t, v2PlatformVersion, v2AnnotationLifecycle)

	assert.NoError(annotationsDriver.Write(contentUUID, conceptWithoutAgent), "Failed to write annotation")
	readAnnotationsForContentUUIDAndCheckKeyFieldsMatch(t, contentUUID, conceptWithoutAgent)
	cleanUp(t, contentUUID, []string{conceptUUID})
}

// TODO this test can be removed when the special handling for videos with v1 as version will be removed (see cypher.go)
func TestBrightcoveAnnotationsUpdateDeletesV1Annotations(t *testing.T) {
	assert := assert.New(t)

	annotationsDriver = getAnnotationsService(t, brightcovePlatformVersion)

	contentQuery := &neoism.CypherQuery{
		Statement: `MERGE (n:Thing {uuid:{contentUuid}})
		 	    MERGE (a:Thing{uuid:{conceptUuid}})
			    CREATE (n)-[rel:MENTIONS{platformVersion:{platformVersion}, lifecycle:{lifecycle}}]->(a)`,
		Parameters: map[string]interface{}{
			"contentUuid":     contentUUID,
			"conceptUuid":     conceptUUID,
			"platformVersion": v1PlatformVersion,
			"lifecycle":       lifecycle(v1PlatformVersion),
		},
	}

	err := annotationsDriver.conn.CypherBatch([]*neoism.CypherQuery{contentQuery})
	assert.NoError(err, "Error creating test data in database.")

	assert.NoError(annotationsDriver.Write(contentUUID, exampleConcepts(conceptUUID)), "Failed to write annotation.")

	result := []struct {
		Lifecycle       string `json:"r.lifecycle"`
		PlatformVersion string `json:"r.platformVersion"`
	}{}

	getContentQuery := &neoism.CypherQuery{
		Statement: `MATCH (n:Thing {uuid:{contentUuid}})-[r]->(b:Thing {uuid:{conceptUuid}}) RETURN r.lifecycle, r.platformVersion`,
		Parameters: map[string]interface{}{
			"contentUuid": contentUUID,
			"conceptUuid": conceptUUID,
		},
		Result: &result,
	}

	readErr := annotationsDriver.conn.CypherBatch([]*neoism.CypherQuery{getContentQuery})

	assert.NoError(readErr)
	assert.Equal(1, len(result), "Relationships size worng.")

	if len(result) > 0 {
		assert.Equal(brightcovePlatformVersion, result[0].PlatformVersion, "Platform version wrong.")
		assert.Equal(lifecycle(brightcovePlatformVersion), result[0].Lifecycle, "Lifecycle wrong.")
	}

	cleanUp(t, contentUUID, []string{conceptUUID})
}

// TODO this test can be removed when the special handling for videos with v1 as version will be removed (see cypher.go)
func TestBrightcoveDeleteCleansAlsoV1Annotations(t *testing.T) {
	assert := assert.New(t)

	annotationsDriver = getAnnotationsService(t, brightcovePlatformVersion)

	contentQuery := &neoism.CypherQuery{
		Statement: `MERGE (n:Thing {uuid:{contentUuid}})
		 	    MERGE (a:Thing{uuid:{conceptUuid}})
			    CREATE (n)-[rel:MENTIONS{platformVersion:{platformVersion}, lifecycle:{lifecycle}}]->(a)`,
		Parameters: map[string]interface{}{
			"contentUuid":     contentUUID,
			"conceptUuid":     conceptUUID,
			"platformVersion": v1PlatformVersion,
			"lifecycle":       lifecycle(v1PlatformVersion),
		},
	}

	err := annotationsDriver.conn.CypherBatch([]*neoism.CypherQuery{contentQuery})
	assert.NoError(err, "Error creating test data in database.")

	_, err = annotationsDriver.Delete(contentUUID)
	assert.NoError(err, "Failed to delete annotation.")

	result := []struct {
		platformVersion string `json:"r.platformVersion"`
	}{}

	getContentQuery := &neoism.CypherQuery{
		Statement: `MATCH (n:Thing {uuid:{contentUuid}})-[r]->(b:Thing {uuid:{conceptUuid}}) RETURN r.platformVersion`,
		Parameters: map[string]interface{}{
			"contentUuid": contentUUID,
			"conceptUuid": conceptUUID,
		},
		Result: &result,
	}

	readErr := annotationsDriver.conn.CypherBatch([]*neoism.CypherQuery{getContentQuery})

	assert.NoError(readErr)
	assert.Empty(result, "Relationship not cleaned.")

	deleteNode(annotationsDriver, contentUUID)
	deleteNode(annotationsDriver, conceptUUID)
}

func TestUpdateWillRemovePreviousAnnotations(t *testing.T) {
	assert := assert.New(t)
	annotationsDriver = getAnnotationsService(t, v2PlatformVersion, v2AnnotationLifecycle)
	oldAnnotationsToWrite := exampleConcepts(oldConceptUUID)

	assert.NoError(annotationsDriver.Write(contentUUID, oldAnnotationsToWrite), "Failed to write annotations")
	readAnnotationsForContentUUIDAndCheckKeyFieldsMatch(t, contentUUID, oldAnnotationsToWrite)

	updatedAnnotationsToWrite := exampleConcepts(conceptUUID)

	assert.NoError(annotationsDriver.Write(contentUUID, updatedAnnotationsToWrite), "Failed to write updated annotations")
	readAnnotationsForContentUUIDAndCheckKeyFieldsMatch(t, contentUUID, updatedAnnotationsToWrite)

	cleanUp(t, contentUUID, []string{conceptUUID, oldConceptUUID})
}

func TestConnectivityCheck(t *testing.T) {
	assert := assert.New(t)
	annotationsDriver = getAnnotationsService(t, v2PlatformVersion, v2AnnotationLifecycle)
	err := annotationsDriver.Check()
	assert.NoError(err, "Unexpected error on connectivity check")
}

func TestCreateAnnotationQuery(t *testing.T) {
	assert := assert.New(t)
	annotationToWrite := exampleConcept(oldConceptUUID)

	query, err := createAnnotationQuery(contentUUID, annotationToWrite, v2PlatformVersion, v2AnnotationLifecycle)
	assert.NoError(err, "Cypher query for creating annotations couldn't be created.")
	params := query.Parameters["annProps"].(map[string]interface{})
	assert.Equal(v2PlatformVersion, params["platformVersion"], fmt.Sprintf("\nExpected: %s\nActual: %s", v2PlatformVersion, params["platformVersion"]))
}

func TestGetRelationshipFromPredicate(t *testing.T) {
	var tests = []struct {
		predicate    string
		relationship string
	}{
		{"mentions", "MENTIONS"},
		{"isClassifiedBy", "IS_CLASSIFIED_BY"},
		{"", "MENTIONS"},
		{"about", "ABOUT"},
		{"hasAuthor", "HAS_AUTHOR"},
	}

	for _, test := range tests {
		actualRelationship := getRelationshipFromPredicate(test.predicate)
		if test.relationship != actualRelationship {
			t.Errorf("\nExpected: %s\nActual: %s", test.relationship, actualRelationship)
		}
	}
}

func TestCreateAnnotationQueryWithPredicate(t *testing.T) {
	assert := assert.New(t)
	annotationToWrite := conceptWithPredicate

	query, err := createAnnotationQuery(contentUUID, annotationToWrite, v2AnnotationLifecycle, v2PlatformVersion)
	assert.NoError(err, "Cypher query for creating annotations couldn't be created.")
	assert.Contains(query.Statement, "IS_CLASSIFIED_BY", fmt.Sprintf("\nRelationship name is not inserted!"))
	assert.NotContains(query.Statement, "MENTIONS", fmt.Sprintf("\nDefault relationship was inserted instead of IS_CLASSIFIED_BY!"))
}

func TestCreateAnnotationQueryWithAboutPredicate(t *testing.T) {
	assert := assert.New(t)
	annotationToWrite := conceptWithAboutPredicate

	query, err := createAnnotationQuery(contentUUID, annotationToWrite, v2AnnotationLifecycle, v2PlatformVersion)
	assert.NoError(err, "Cypher query for creating annotations couldn't be created.")
	assert.Contains(query.Statement, "ABOUT", fmt.Sprintf("\nRelationship name is not inserted!"))
	assert.NotContains(query.Statement, "MENTIONS", fmt.Sprintf("\nDefault relationship was inserted instead of ABOUT!"))
}

func TestCreateAnnotationQueryWithHasAuthorPredicate(t *testing.T) {
	assert := assert.New(t)
	annotationToWrite := conceptWithHasAuthorPredicate

	query, err := createAnnotationQuery(contentUUID, annotationToWrite, v2AnnotationLifecycle, v2PlatformVersion)
	assert.NoError(err, "Cypher query for creating annotations couldn't be created.")
	assert.Contains(query.Statement, "HAS_AUTHOR", fmt.Sprintf("\nRelationship name is not inserted!"))
	assert.NotContains(query.Statement, "MENTIONS", fmt.Sprintf("\nDefault relationship was inserted instead of HAS_AUTHOR!"))
}

func getAnnotationsService(t *testing.T, platformVersion string, annotationLifecycle string) service {
	assert := assert.New(t)
	url := os.Getenv("NEO4J_TEST_URL")
	if url == "" {
		url = "http://localhost:7474/db/data"
	}

	conf := neoutils.DefaultConnectionConfig()
	conf.Transactional = false
	db, err := neoutils.Connect(url, conf)
	assert.NoError(err, "Failed to connect to Neo4j")

	return NewCypherAnnotationsService(db, platformVersion, annotationLifecycle)
}

func readAnnotationsForContentUUIDAndCheckKeyFieldsMatch(t *testing.T, contentUUID string, expectedAnnotations []annotation) {
	assert := assert.New(t)
	storedThings, found, err := annotationsDriver.Read(contentUUID)
	storedAnnotations := storedThings.(annotations)

	assert.NoError(err, "Error finding annotations for contentUUID %s", contentUUID)
	assert.True(found, "Didn't find annotations for contentUUID %s", contentUUID)
	assert.Equal(len(expectedAnnotations), len(storedAnnotations), "Didn't get the same number of annotations")
	for idx, expectedAnnotation := range expectedAnnotations {
		storedAnnotation := storedAnnotations[idx]
		assert.EqualValues(expectedAnnotation.Provenances, storedAnnotation.Provenances, "Provenances not the same")

		// In annotations write, we don't store anything other than ID for the concept (so type will only be 'Thing' and pref label will not
		// be present UNLESS the concept has been written by some other system)
		assert.Equal(expectedAnnotation.Thing.ID, storedAnnotation.Thing.ID, "Thing ID not the same")
	}
}

func checkNodeIsStillPresent(uuid string, t *testing.T) {
	assert := assert.New(t)
	annotationsDriver = getAnnotationsService(t, v2PlatformVersion, v2AnnotationLifecycle)
	results := []struct {
		UUID string `json:"uuid"`
	}{}

	query := &neoism.CypherQuery{
		Statement: `MATCH (n:Thing {uuid:{uuid}}) return n.uuid
		as uuid`,
		Parameters: map[string]interface{}{
			"uuid": uuid,
		},
		Result: &results,
	}

	err := annotationsDriver.conn.CypherBatch([]*neoism.CypherQuery{query})
	assert.NoError(err, "UnexpectedError")
	assert.True(len(results) == 1, "Didn't find a node")
	assert.Equal(uuid, results[0].UUID, "Did not find correct node")
}

func checkConceptNodeIsStillPresent(uuid string, t *testing.T) {
	assert := assert.New(t)
	annotationsDriver = getAnnotationsService(t, v2PlatformVersion, v2AnnotationLifecycle)
	results := []struct {
		UUID string `json:"uuid"`
	}{}

	query := &neoism.CypherQuery{
		Statement: `MATCH (n:Thing)<-[IDENTIFIER]-(upp:UPPIdentifier{value:{uuid}}) return n.uuid
		as uuid`,
		Parameters: map[string]interface{}{
			"uuid": uuid,
		},
		Result: &results,
	}

	err := annotationsDriver.conn.CypherBatch([]*neoism.CypherQuery{query})
	assert.NoError(err, "UnexpectedError")
	assert.True(len(results) == 1, "Didn't find a node")
	assert.Equal(uuid, results[0].UUID, "Did not find correct node")
}

func writeClassifedByRelationship(db neoutils.CypherRunner, contentId string, conceptId string, lifecycle string, t *testing.T, assert *assert.Assertions) {

	var annotateQuery string
	var qs []*neoism.CypherQuery

	if lifecycle == "" {
		annotateQuery = `
                MERGE (content:Thing{uuid:{contentId}})
                MERGE (upp:Identifier:UPPIdentifier{value:{conceptId}})
                MERGE (upp)-[:IDENTIFIES]->(concept:Thing) ON CREATE SET concept.uuid = {conceptId}
                MERGE (content)-[pred:IS_CLASSIFIED_BY {platformVersion:'v1'}]->(concept)
          `
		qs = []*neoism.CypherQuery{
			{
				Statement:  annotateQuery,
				Parameters: neoism.Props{"contentId": contentId, "conceptId": conceptId},
			},
		}
	} else {
		annotateQuery = `
                MERGE (content:Thing{uuid:{contentId}})
                MERGE (upp:Identifier:UPPIdentifier{value:{conceptId}})
                MERGE (upp)-[:IDENTIFIES]->(concept:Thing) ON CREATE SET concept.uuid = {conceptId}
                MERGE (content)-[pred:IS_CLASSIFIED_BY {platformVersion:'v1', lifecycle: {lifecycle}}]->(concept)
          `
		qs = []*neoism.CypherQuery{
			{
				Statement:  annotateQuery,
				Parameters: neoism.Props{"contentId": contentId, "conceptId": conceptId, "lifecycle": lifecycle},
			},
		}

	}

	err := db.CypherBatch(qs)
	assert.NoError(err)
}

func checkRelationship(assert *assert.Assertions, contentID string, platformVersion string) {
	countQuery := `Match (t:Thing {uuid: {contentID}})-[r {lifecycle: {lifecycle}}]-(x) return count(r) as c`

	results := []struct {
		Count int `json:"c"`
	}{}

	qs := &neoism.CypherQuery{
		Statement:  countQuery,
		Parameters: neoism.Props{"contentID": contentID, "lifecycle": "annotations-" + platformVersion},
		Result:     &results,
	}

	err := annotationsDriver.conn.CypherBatch([]*neoism.CypherQuery{qs})
	assert.NoError(err)
	assert.Equal(1, len(results), "More results found than expected!")
	assert.Equal(1, results[0].Count, "No Relationship with Lifecycle found!")
}

func cleanUp(t *testing.T, contentUUID string, conceptUUIDs []string) {
	assert := assert.New(t)
	found, err := annotationsDriver.Delete(contentUUID)
	assert.True(found, "Didn't manage to delete annotations for content uuid %s", contentUUID)
	assert.NoError(err, "Error deleting annotations for content uuid %s", contentUUID)

	err = deleteNode(annotationsDriver, contentUUID)
	assert.NoError(err, "Could not delete content node")

	for _, conceptUUID := range conceptUUIDs {
		err = deleteNode(annotationsDriver, conceptUUID)
		assert.NoError(err, "Could not delete concept node")
	}
}

func cleanDB(t *testing.T, assert *assert.Assertions) {
	annotationsDriver = getAnnotationsService(t, v2PlatformVersion, v2AnnotationLifecycle)
	qs := []*neoism.CypherQuery{
		{
			Statement: fmt.Sprintf("MATCH (mc:Thing {uuid: '%v'}) DETACH DELETE mc", contentUUID),
		},
		{
			Statement: fmt.Sprintf("MATCH (fc:Thing {uuid: '%v'}) DETACH DELETE fc", conceptUUID),
		},
		{
			Statement: fmt.Sprintf("MATCH (fc:Thing {uuid: '%v'}) DETACH DELETE fc", secondConceptUUID),
		},
		{
			Statement: fmt.Sprintf("MATCH (fc:Thing {uuid: '%v'}) DETACH DELETE fc", oldConceptUUID),
		},
		{
			Statement: fmt.Sprintf("MATCH (fc:Thing {uuid: '%v'}) DETACH DELETE fc", brandUUID),
		},
	}

	err := annotationsDriver.conn.CypherBatch(qs)
	assert.NoError(err)
}

func deleteNode(annotationsDriver service, uuid string) error {

	query := &neoism.CypherQuery{
		Statement: `
			MATCH (p:Thing {uuid: {uuid}})
			OPTIONAL MATCH (identifier:UPPIdentifier)-[rel:IDENTIFIES]->(p)
			DELETE identifier, rel, p
		`,
		Parameters: map[string]interface{}{
			"uuid": uuid,
		},
	}

	return annotationsDriver.conn.CypherBatch([]*neoism.CypherQuery{query})
}<|MERGE_RESOLUTION|>--- conflicted
+++ resolved
@@ -13,25 +13,16 @@
 var annotationsDriver service
 
 const (
-<<<<<<< HEAD
-	contentUUID           = "32b089d2-2aae-403d-be6e-877404f586cf"
-	conceptUUID           = "a7732a22-3884-4bfe-9761-fef161e41d69"
-	secondConceptUUID     = "c834adfa-10c9-4748-8a21-c08537172706"
-	oldConceptUUID        = "ad28ddc7-4743-4ed3-9fad-5012b61fb919"
-	brandUUID             = "8e21cbd4-e94b-497a-a43b-5b2309badeb3"
-	v2PlatformVersion     = "v2"
-	v1PlatformVersion     = "v1"
-	contentLifecycle      = "content"
-	v2AnnotationLifecycle = "annotations-v2"
-	v1AnnotationLifecycle = "annotations-v1"
-=======
-	contentUUID       = "32b089d2-2aae-403d-be6e-877404f586cf"
-	conceptUUID       = "a7732a22-3884-4bfe-9761-fef161e41d69"
-	secondConceptUUID = "c834adfa-10c9-4748-8a21-c08537172706"
-	oldConceptUUID    = "ad28ddc7-4743-4ed3-9fad-5012b61fb919"
-	brandUUID         = "8e21cbd4-e94b-497a-a43b-5b2309badeb3"
-	contentLifecycle  = "content"
->>>>>>> f7e71bb9
+	contentUUID                   = "32b089d2-2aae-403d-be6e-877404f586cf"
+	conceptUUID                   = "a7732a22-3884-4bfe-9761-fef161e41d69"
+	secondConceptUUID             = "c834adfa-10c9-4748-8a21-c08537172706"
+	oldConceptUUID                = "ad28ddc7-4743-4ed3-9fad-5012b61fb919"
+	brandUUID                     = "8e21cbd4-e94b-497a-a43b-5b2309badeb3"
+	v2PlatformVersion             = "v2"
+	v1PlatformVersion             = "v1"
+	contentLifecycle              = "content"
+	v2AnnotationLifecycle         = "annotations-v2"
+	brightcoveAnnotationLifecycle = "annotations-brightcove"
 )
 
 func getURI(uuid string) string {
@@ -287,7 +278,7 @@
 func TestBrightcoveAnnotationsUpdateDeletesV1Annotations(t *testing.T) {
 	assert := assert.New(t)
 
-	annotationsDriver = getAnnotationsService(t, brightcovePlatformVersion)
+	annotationsDriver = getAnnotationsService(t, brightcovePlatformVersion, brightcoveAnnotationLifecycle)
 
 	contentQuery := &neoism.CypherQuery{
 		Statement: `MERGE (n:Thing {uuid:{contentUuid}})
@@ -297,7 +288,7 @@
 			"contentUuid":     contentUUID,
 			"conceptUuid":     conceptUUID,
 			"platformVersion": v1PlatformVersion,
-			"lifecycle":       lifecycle(v1PlatformVersion),
+			"lifecycle":       v1AnnotationLifecycle,
 		},
 	}
 
@@ -327,7 +318,7 @@
 
 	if len(result) > 0 {
 		assert.Equal(brightcovePlatformVersion, result[0].PlatformVersion, "Platform version wrong.")
-		assert.Equal(lifecycle(brightcovePlatformVersion), result[0].Lifecycle, "Lifecycle wrong.")
+		assert.Equal(brightcoveAnnotationLifecycle, result[0].Lifecycle, "Lifecycle wrong.")
 	}
 
 	cleanUp(t, contentUUID, []string{conceptUUID})
@@ -337,7 +328,7 @@
 func TestBrightcoveDeleteCleansAlsoV1Annotations(t *testing.T) {
 	assert := assert.New(t)
 
-	annotationsDriver = getAnnotationsService(t, brightcovePlatformVersion)
+	annotationsDriver = getAnnotationsService(t, brightcovePlatformVersion, brightcoveAnnotationLifecycle)
 
 	contentQuery := &neoism.CypherQuery{
 		Statement: `MERGE (n:Thing {uuid:{contentUuid}})
@@ -347,7 +338,7 @@
 			"contentUuid":     contentUUID,
 			"conceptUuid":     conceptUUID,
 			"platformVersion": v1PlatformVersion,
-			"lifecycle":       lifecycle(v1PlatformVersion),
+			"lifecycle":       v1AnnotationLifecycle,
 		},
 	}
 
