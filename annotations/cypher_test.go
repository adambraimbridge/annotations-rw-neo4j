package annotations

import (
	"fmt"
	"os"
	"testing"

	"github.com/Financial-Times/neo-utils-go/neoutils"
	"github.com/jmcvetta/neoism"
	"github.com/stretchr/testify/assert"
)

var annotationsDriver service

const (
	contentUUID       = "32b089d2-2aae-403d-be6e-877404f586cf"
	conceptUUID       = "a7732a22-3884-4bfe-9761-fef161e41d69"
	secondConceptUUID = "c834adfa-10c9-4748-8a21-c08537172706"
	oldConceptUUID    = "ad28ddc7-4743-4ed3-9fad-5012b61fb919"
	brandUUID         = "8e21cbd4-e94b-497a-a43b-5b2309badeb3"
	v2PlatformVersion = "v2"
	v1PlatformVersion = "v1"
<<<<<<< HEAD
	contentLifecyle   = "content"
=======
	contentLifecycle  = "content"
>>>>>>> a5401ef7
	annotationsV2     = "annotations-v2"
)

func getURI(uuid string) string {
	return fmt.Sprintf("http://api.ft.com/things/%s", uuid)
}

func TestDeleteRemovesAnnotationsButNotConceptsOrContent(t *testing.T) {
	assert := assert.New(t)
	annotationsDriver = getAnnotationsService(t, v2PlatformVersion)
	annotationsToDelete := exampleConcepts(conceptUUID)

	assert.NoError(annotationsDriver.Write(contentUUID, annotationsToDelete), "Failed to write annotation")
	readAnnotationsForContentUUIDAndCheckKeyFieldsMatch(t, contentUUID, annotationsToDelete)

	deleted, err := annotationsDriver.Delete(contentUUID)
	assert.True(deleted, "Didn't manage to delete annotations for content uuid %s", contentUUID)
	assert.NoError(err, "Error deleting annotation for content uuid %, conceptUUID %s", contentUUID, conceptUUID)

	anns, found, err := annotationsDriver.Read(contentUUID)

	assert.Equal(annotations{}, anns, "Found annotation for content %s when it should have been deleted", contentUUID)
	assert.False(found, "Found annotation for content %s when it should have been deleted", contentUUID)
	assert.NoError(err, "Error trying to find annotation for content %s", contentUUID)

	checkContentNodeIsStillPresent(contentUUID, t)
	checkConceptNodeIsStillPresent(conceptUUID, t)

	err = deleteNode(annotationsDriver, contentUUID)
	assert.NoError(err, "Error trying to delete content node with uuid %s, err=%v", contentUUID, err)
	err = deleteNode(annotationsDriver, conceptUUID)
	assert.NoError(err, "Error trying to delete concept node with uuid %s, err=%v", conceptUUID, err)
}

func TestWriteFailsWhenNoConceptIDSupplied(t *testing.T) {
	assert := assert.New(t)

	annotationsDriver = getAnnotationsService(t, v2PlatformVersion)

	err := annotationsDriver.Write(contentUUID, conceptWithoutID)
	assert.Error(err, "Should have failed to write annotation")
	_, ok := err.(ValidationError)
	assert.True(ok, "Should have returned a validation error")
}

func TestWriteAllValuesPresent(t *testing.T) {
	assert := assert.New(t)
	annotationsDriver = getAnnotationsService(t, v2PlatformVersion)
	annotationsToWrite := exampleConcepts(conceptUUID)

	assert.NoError(annotationsDriver.Write(contentUUID, annotationsToWrite), "Failed to write annotation")

	readAnnotationsForContentUUIDAndCheckKeyFieldsMatch(t, contentUUID, annotationsToWrite)

	cleanUp(t, contentUUID, []string{conceptUUID})
}

<<<<<<< HEAD
func TestWriteDoesNotRemoveExistingIsClassifiedByBrandRelationshipsWithoutLifeCycle(t *testing.T) {
=======
func TestWriteDoesNotRemoveExistingIsClassifiedByBrandRelationshipsWithoutLifecycle(t *testing.T) {
>>>>>>> a5401ef7
	assert := assert.New(t)
	annotationsDriver = getAnnotationsService(t, v2PlatformVersion)
	defer cleanDB(t, assert)

<<<<<<< HEAD
	contentQuery := &neoism.CypherQuery{
=======
	testSetupQuery := &neoism.CypherQuery{
>>>>>>> a5401ef7
		Statement: `MERGE (n:Thing {uuid:{contentUuid}}) SET n :Thing
		MERGE (b:Brand{uuid:{brandUuid}}) SET b :Concept:Thing
		CREATE (n)-[rel:IS_CLASSIFIED_BY{platformVersion:{platformVersion}}]->(b)`,
		Parameters: map[string]interface{}{
			"contentUuid":     contentUUID,
			"brandUuid":       brandUUID,
			"platformVersion": v2PlatformVersion,
		},
	}

<<<<<<< HEAD
	annotationsDriver.cypherRunner.CypherBatch([]*neoism.CypherQuery{contentQuery})

	annotationsToWrite := annotations{annotation{
		Thing: thing{ID: getURI(conceptUUID),
			PrefLabel: "prefLabel",
			Types: []string{
				"http://www.ft.com/ontology/organisation/Organisation",
				"http://www.ft.com/ontology/core/Thing",
				"http://www.ft.com/ontology/concept/Concept",
			}},
		Provenances: []provenance{
			{
				Scores: []score{
					score{ScoringSystem: relevanceScoringSystem, Value: 0.9},
					score{ScoringSystem: confidenceScoringSystem, Value: 0.8},
				},
				AgentRole: "http://api.ft.com/things/0edd3c31-1fd0-4ef6-9230-8d545be3880a",
				AtTime:    "2016-01-01T19:43:47.314Z",
			},
		},
	}}

=======
	err := annotationsDriver.cypherRunner.CypherBatch([]*neoism.CypherQuery{testSetupQuery})
	annotationsToWrite := exampleConcepts(conceptUUID)

>>>>>>> a5401ef7
	assert.NoError(annotationsDriver.Write(contentUUID, annotationsToWrite), "Failed to write annotation")
	checkRelationship(assert, contentUUID, "v2")

	deleted, err := annotationsDriver.Delete(contentUUID)
	assert.True(deleted, "Didn't manage to delete annotations for content uuid %s", contentUUID)
	assert.NoError(err, "Error deleting annotations for content uuid %s", contentUUID)

	result := []struct {
<<<<<<< HEAD
		Uuid string `json:"b.uuid"`
=======
		UUID string `json:"b.uuid"`
>>>>>>> a5401ef7
	}{}

	getContentQuery := &neoism.CypherQuery{
		Statement: `MATCH (n:Thing {uuid:{contentUuid}})-[:IS_CLASSIFIED_BY]->(b:Brand) RETURN b.uuid`,
		Parameters: map[string]interface{}{
			"contentUuid": contentUUID,
			"brandUuid":   brandUUID,
		},
		Result: &result,
	}

	readErr := annotationsDriver.cypherRunner.CypherBatch([]*neoism.CypherQuery{getContentQuery})
	assert.NoError(readErr)
	assert.NotEmpty(result)
}

func TestWriteDoesNotRemoveExistingIsClassifiedByBrandRelationshipsWithContentLifeCycle(t *testing.T) {
	assert := assert.New(t)
	annotationsDriver = getAnnotationsService(t, v2PlatformVersion)
	defer cleanDB(t, assert)
	contentQuery := &neoism.CypherQuery{
		Statement: `MERGE (n:Thing {uuid:{contentUuid}}) SET n :Thing
		MERGE (b:Brand{uuid:{brandUuid}}) SET b :Concept:Thing
		CREATE (n)-[rel:IS_CLASSIFIED_BY{platformVersion:{platformVersion}, lifecycle: {lifecycle}}]->(b)`,
		Parameters: map[string]interface{}{
			"contentUuid":     contentUUID,
			"brandUuid":       brandUUID,
			"platformVersion": v2PlatformVersion,
<<<<<<< HEAD
			"lifecycle":       contentLifecyle,
=======
			"lifecycle":       contentLifecycle,
>>>>>>> a5401ef7
		},
	}

	err := annotationsDriver.cypherRunner.CypherBatch([]*neoism.CypherQuery{contentQuery})
	assert.NoError(err, "Error c for content uuid %s", contentUUID)
<<<<<<< HEAD

	annotationsToWrite := annotations{annotation{
		Thing: thing{ID: getURI(conceptUUID),
			PrefLabel: "prefLabel",
			Types: []string{
				"http://www.ft.com/ontology/organisation/Organisation",
				"http://www.ft.com/ontology/core/Thing",
				"http://www.ft.com/ontology/concept/Concept",
			}},
		Provenances: []provenance{
			{
				Scores: []score{
					score{ScoringSystem: relevanceScoringSystem, Value: 0.9},
					score{ScoringSystem: confidenceScoringSystem, Value: 0.8},
				},
				AgentRole: "http://api.ft.com/things/0edd3c31-1fd0-4ef6-9230-8d545be3880a",
				AtTime:    "2016-01-01T19:43:47.314Z",
			},
		},
	}}

	assert.NoError(annotationsDriver.Write(contentUUID, annotationsToWrite), "Failed to write annotation")
=======
	annotationsToWrite := exampleConcepts(conceptUUID)

	assert.NoError(annotationsDriver.Write(contentUUID, annotationsToWrite), "Failed to write annotation")
	checkRelationship(assert, contentUUID, "v2")

>>>>>>> a5401ef7
	deleted, err := annotationsDriver.Delete(contentUUID)
	assert.True(deleted, "Didn't manage to delete annotations for content uuid %s", contentUUID)
	assert.NoError(err, "Error deleting annotations for content uuid %s", contentUUID)

	result := []struct {
		Uuid string `json:"b.uuid"`
	}{}

	getContentQuery := &neoism.CypherQuery{
		Statement: `MATCH (n:Thing {uuid:{contentUuid}})-[:IS_CLASSIFIED_BY]->(b:Brand) RETURN b.uuid`,
		Parameters: map[string]interface{}{
			"contentUuid": contentUUID,
			"brandUuid":   brandUUID,
		},
		Result: &result,
	}

	readErr := annotationsDriver.cypherRunner.CypherBatch([]*neoism.CypherQuery{getContentQuery})
	assert.NoError(readErr)
	assert.NotEmpty(result)
}

func TestWriteDoesRemoveExistingIsClassifiedForV1TermsAndTheirRelationships(t *testing.T) {
	assert := assert.New(t)

	v1AnnotationsDriver := getAnnotationsService(t, v1PlatformVersion)
	annotationsDriver := getAnnotationsService(t, v2PlatformVersion)

	createContentQuery := &neoism.CypherQuery{
		Statement: `MERGE (c:Content{uuid:{contentUuid}}) SET c :Thing RETURN c.uuid`,
		Parameters: map[string]interface{}{
			"contentUuid": contentUUID,
		},
	}

	annotationsDriver.cypherRunner.CypherBatch([]*neoism.CypherQuery{createContentQuery})

	contentQuery := &neoism.CypherQuery{
		Statement: `MERGE (n:Thing {uuid:{contentUuid}})
		 	    MERGE (a:Thing{uuid:{conceptUUID}})
			    CREATE (n)-[rel1:MENTIONS{platformVersion:"v2"}]->(a)
			    MERGE (b:Thing{uuid:{secondConceptUUID}})
			    CREATE (n)-[rel2:IS_CLASSIFIED_BY{platformVersion:{platformVersion}}]->(b)`,
		Parameters: map[string]interface{}{
			"contentUuid":       contentUUID,
			"conceptUUID":       conceptUUID,
			"secondConceptUUID": secondConceptUUID,
			"platformVersion":   v1PlatformVersion,
		},
	}

	err := annotationsDriver.cypherRunner.CypherBatch([]*neoism.CypherQuery{contentQuery})
<<<<<<< HEAD
	assert.NoError(err, "Error writing annotations for content uuid %s", contentUUID)

	annotationsToWrite := annotations{annotation{
		Thing: thing{ID: getURI(conceptUUID),
			PrefLabel: "prefLabel",
			Types: []string{
				"http://www.ft.com/ontology/organisation/Organisation",
				"http://www.ft.com/ontology/core/Thing",
				"http://www.ft.com/ontology/concept/Concept",
			}},
		Provenances: []provenance{
			{
				Scores: []score{
					score{ScoringSystem: relevanceScoringSystem, Value: 0.9},
					score{ScoringSystem: confidenceScoringSystem, Value: 0.8},
				},
				AgentRole: "http://api.ft.com/things/0edd3c31-1fd0-4ef6-9230-8d545be3880a",
				AtTime:    "2016-01-01T19:43:47.314Z",
			},
		},
	}}

	assert.NoError(v1AnnotationsDriver.Write(contentUUID, annotationsToWrite), "Failed to write annotation")
	deleted, err := v1AnnotationsDriver.Delete(contentUUID)
	assert.True(deleted, "Didn't manage to delete annotations for content uuid %s", contentUUID)
=======
	assert.NoError(v1AnnotationsDriver.Write(contentUUID, exampleConcepts(conceptUUID)), "Failed to write annotation")
	found, err := v1AnnotationsDriver.Delete(contentUUID)
	assert.True(found, "Didn't manage to delete annotations for content uuid %s", contentUUID)
>>>>>>> a5401ef7
	assert.NoError(err, "Error deleting annotations for content uuid %s", contentUUID)

	result := []struct {
		Uuid string `json:"b.uuid"`
	}{}

	//CHECK THAT ALL THE v1 annotations were updated
	getContentQuery := &neoism.CypherQuery{
		Statement: `MATCH (n:Thing {uuid:{contentUuid}})-[r]->(b:Thing) where r.platformVersion={platformVersion} RETURN b.uuid`,
		Parameters: map[string]interface{}{
			"contentUuid":     contentUUID,
			"platformVersion": v1PlatformVersion,
		},
		Result: &result,
	}

	readErr := annotationsDriver.cypherRunner.CypherBatch([]*neoism.CypherQuery{getContentQuery})
	assert.NoError(readErr)
	assert.Empty(result)

	//CHECK THAT V2 annotations were not deleted
	getContentQuery = &neoism.CypherQuery{
		Statement: `MATCH (n:Thing {uuid:{contentUuid}})-[r]->(b:Thing) where r.platformVersion={platformVersion} RETURN b.uuid`,
		Parameters: map[string]interface{}{
			"contentUuid":     contentUUID,
			"platformVersion": v2PlatformVersion,
		},
		Result: &result,
	}

	readErr = annotationsDriver.cypherRunner.CypherBatch([]*neoism.CypherQuery{getContentQuery})
	assert.NoError(readErr)
	assert.NotEmpty(result)

	//Delete v2 annotations
	removeRelationshipQuery := &neoism.CypherQuery{
		Statement: `
			MATCH (b:Thing {uuid:{conceptUUID}})<-[rel]-(t:Thing)
			where rel.platformVersion = "v2"
			DELETE rel
		`,
		Parameters: map[string]interface{}{
			"conceptUUID": conceptUUID,
		},
	}

	annotationsDriver.cypherRunner.CypherBatch([]*neoism.CypherQuery{removeRelationshipQuery})

	err = deleteNode(annotationsDriver, brandUUID)
	assert.NoError(err, "Error trying to delete concept node with uuid %s, err=%v", brandUUID, err)
	err = deleteNode(annotationsDriver, secondConceptUUID)
	assert.NoError(err, "Error trying to delete concept node with uuid %s, err=%v", secondConceptUUID, err)
}

func TestWriteAndReadMultipleAnnotations(t *testing.T) {
	assert := assert.New(t)
	annotationsDriver = getAnnotationsService(t, v2PlatformVersion)
	assert.NoError(annotationsDriver.Write(contentUUID, multiConceptAnnotations), "Failed to write annotation")

	readAnnotationsForContentUUIDAndCheckKeyFieldsMatch(t, contentUUID, multiConceptAnnotations)
	cleanUp(t, contentUUID, []string{conceptUUID, secondConceptUUID})
}

func TestIfProvenanceGetsWrittenWithEmptyAgentRoleAndTimeValues(t *testing.T) {
	assert := assert.New(t)
	annotationsDriver = getAnnotationsService(t, v2PlatformVersion)

	assert.NoError(annotationsDriver.Write(contentUUID, conceptWithoutAgent), "Failed to write annotation")
	readAnnotationsForContentUUIDAndCheckKeyFieldsMatch(t, contentUUID, conceptWithoutAgent)
	cleanUp(t, contentUUID, []string{conceptUUID})
}

func TestUpdateWillRemovePreviousAnnotations(t *testing.T) {
	assert := assert.New(t)
	annotationsDriver = getAnnotationsService(t, v2PlatformVersion)
	oldAnnotationsToWrite := exampleConcepts(oldConceptUUID)

	assert.NoError(annotationsDriver.Write(contentUUID, oldAnnotationsToWrite), "Failed to write annotations")
	readAnnotationsForContentUUIDAndCheckKeyFieldsMatch(t, contentUUID, oldAnnotationsToWrite)

	updatedAnnotationsToWrite := exampleConcepts(conceptUUID)

	assert.NoError(annotationsDriver.Write(contentUUID, updatedAnnotationsToWrite), "Failed to write updated annotations")
	readAnnotationsForContentUUIDAndCheckKeyFieldsMatch(t, contentUUID, updatedAnnotationsToWrite)

	cleanUp(t, contentUUID, []string{conceptUUID, oldConceptUUID})
}

func TestConnectivityCheck(t *testing.T) {
	assert := assert.New(t)
	annotationsDriver = getAnnotationsService(t, v2PlatformVersion)
	err := annotationsDriver.Check()
	assert.NoError(err, "Unexpected error on connectivity check")
}

func TestCreateAnnotationQuery(t *testing.T) {
	assert := assert.New(t)
	annotationToWrite := exampleConcept(oldConceptUUID)

	query, err := createAnnotationQuery(contentUUID, annotationToWrite, v2PlatformVersion)
	assert.NoError(err, "Cypher query for creating annotations couldn't be created.")
	params := query.Parameters["annProps"].(map[string]interface{})
	assert.Equal(v2PlatformVersion, params["platformVersion"], fmt.Sprintf("\nExpected: %s\nActual: %s", v2PlatformVersion, params["platformVersion"]))
}

func TestGetRelationshipFromPredicate(t *testing.T) {
	var tests = []struct {
		predicate    string
		relationship string
	}{
		{"mentions", "MENTIONS"},
		{"isClassifiedBy", "IS_CLASSIFIED_BY"},
		{"", "MENTIONS"},
	}

	for _, test := range tests {
		actualRelationship := getRelationshipFromPredicate(test.predicate)
		if test.relationship != actualRelationship {
			t.Errorf("\nExpected: %s\nActual: %s", test.relationship, actualRelationship)
		}
	}
}

func TestCreateAnnotationQueryWithPredicate(t *testing.T) {
	assert := assert.New(t)
	annotationToWrite := conceptWithPredicate

	query, err := createAnnotationQuery(contentUUID, annotationToWrite, v2PlatformVersion)
	assert.NoError(err, "Cypher query for creating annotations couldn't be created.")
	assert.Contains(query.Statement, "IS_CLASSIFIED_BY", fmt.Sprintf("\nRelationship name is not inserted!"))
	assert.NotContains(query.Statement, "MENTIONS", fmt.Sprintf("\nDefault relationship was insterted insted of IS_CLASSIFIED_BY!"))
}

func getAnnotationsService(t *testing.T, platformVersion string) service {
	assert := assert.New(t)
	url := os.Getenv("NEO4J_TEST_URL")
	if url == "" {
		url = "http://localhost:7474/db/data"
	}

	db, err := neoism.Connect(url)
	assert.NoError(err, "Failed to connect to Neo4j")
	return NewAnnotationsService(neoutils.StringerDb{db}, db, platformVersion)
}

func readAnnotationsForContentUUIDAndCheckKeyFieldsMatch(t *testing.T, contentUUID string, expectedAnnotations []annotation) {
	assert := assert.New(t)
	storedThings, found, err := annotationsDriver.Read(contentUUID)
	storedAnnotations := storedThings.(annotations)

	assert.NoError(err, "Error finding annotations for contentUUID %s", contentUUID)
	assert.True(found, "Didn't find annotations for contentUUID %s", contentUUID)
	assert.Equal(len(expectedAnnotations), len(storedAnnotations), "Didn't get the same number of annotations")
	for idx, expectedAnnotation := range expectedAnnotations {
		storedAnnotation := storedAnnotations[idx]
		assert.EqualValues(expectedAnnotation.Provenances, storedAnnotation.Provenances, "Provenances not the same")

		// In annotations write, we don't store anything other than ID for the concept (so type will only be 'Thing' and pref label will not
		// be present UNLESS the concept has been written by some other system)
		assert.Equal(expectedAnnotation.Thing.ID, storedAnnotation.Thing.ID, "Thing ID not the same")
	}
}

<<<<<<< HEAD
func checkContentNodeIsStillPresent(uuid string, t *testing.T) {
=======
func checkRelationship(assert *assert.Assertions, contentID string, platformVersion string) {
	countQuery := `Match (t:Thing {uuid: {contentID}})-[r {lifecycle: {lifecycle}}]-(x) return count(r) as c`

	results := []struct {
		Count int `json:"c"`
	}{}

	qs := &neoism.CypherQuery{
		Statement:  countQuery,
		Parameters: neoism.Props{"contentID": contentID, "lifecycle": "annotations-" + platformVersion},
		Result:     &results,
	}

	err := annotationsDriver.cypherRunner.CypherBatch([]*neoism.CypherQuery{qs})
	assert.NoError(err)
	assert.Equal(1, len(results), "More results found than expected!")
	assert.Equal(1, results[0].Count, "No Relationship with Lifecycle found!")
}

func checkNodeIsStillPresent(uuid string, t *testing.T) {
>>>>>>> a5401ef7
	assert := assert.New(t)
	annotationsDriver = getAnnotationsService(t, v2PlatformVersion)
	results := []struct {
		UUID string `json:"uuid"`
	}{}

	query := &neoism.CypherQuery{
		Statement: `MATCH (n:Thing {uuid:{uuid}}) return n.uuid
		as uuid`,
		Parameters: map[string]interface{}{
			"uuid": uuid,
		},
		Result: &results,
	}

	err := annotationsDriver.cypherRunner.CypherBatch([]*neoism.CypherQuery{query})
	assert.NoError(err, "UnexpectedError")
	assert.True(len(results) == 1, "Didn't find a node")
	assert.Equal(uuid, results[0].UUID, "Did not find correct node")
}

func checkConceptNodeIsStillPresent(uuid string, t *testing.T) {
	assert := assert.New(t)
	annotationsDriver = getAnnotationsService(t, v2PlatformVersion)
	results := []struct {
		UUID string `json:"uuid"`
	}{}

	query := &neoism.CypherQuery{
		Statement: `MATCH (n:Thing)<-[IDENTIFIER]-(upp:UPPIdentifier{value:{uuid}}) return n.uuid
		as uuid`,
		Parameters: map[string]interface{}{
			"uuid": uuid,
		},
		Result: &results,
	}

	err := annotationsDriver.cypherRunner.CypherBatch([]*neoism.CypherQuery{query})
	assert.NoError(err, "UnexpectedError")
	assert.True(len(results) == 1, "Didn't find a node")
	assert.Equal(uuid, results[0].UUID, "Did not find correct node")
}

func writeClassifedByRelationship(db *neoism.Database, contentId string, conceptId string, lifecycle string, t *testing.T, assert *assert.Assertions) {

	var annotateQuery string
	var qs []*neoism.CypherQuery

	if lifecycle == "" {
		annotateQuery = `
                MERGE (content:Thing{uuid:{contentId}})
                MERGE (upp:Identifier:UPPIdentifier{value:{conceptId}})
                MERGE (upp)-[:IDENTIFIES]->(concept:Thing) ON CREATE SET concept.uuid = {conceptId}
                MERGE (content)-[pred:IS_CLASSIFIED_BY {platformVersion:'v1'}]->(concept)
          `
		qs = []*neoism.CypherQuery{
			{
				Statement:  annotateQuery,
				Parameters: neoism.Props{"contentId": contentId, "conceptId": conceptId},
			},
		}
	} else {
		annotateQuery = `
                MERGE (content:Thing{uuid:{contentId}})
                MERGE (upp:Identifier:UPPIdentifier{value:{conceptId}})
                MERGE (upp)-[:IDENTIFIES]->(concept:Thing) ON CREATE SET concept.uuid = {conceptId}
                MERGE (content)-[pred:IS_CLASSIFIED_BY {platformVersion:'v1', lifecycle: {lifecycle}}]->(concept)
          `
		qs = []*neoism.CypherQuery{
			{
				Statement:  annotateQuery,
				Parameters: neoism.Props{"contentId": contentId, "conceptId": conceptId, "lifecycle": lifecycle},
			},
		}

	}

	err := db.CypherBatch(qs)
	assert.NoError(err)
}

func checkRelationship(assert *assert.Assertions, contentID string, platformVersion string) {
	countQuery := `Match (t:Thing {uuid: {contentID}})-[r {lifecycle: {lifecycle}}]-(x) return count(r) as c`

	results := []struct {
		Count int `json:"c"`
	}{}

	qs := &neoism.CypherQuery{
		Statement:  countQuery,
		Parameters: neoism.Props{"contentID": contentID, "lifecycle": "annotations-" + platformVersion},
		Result:     &results,
	}

	err := annotationsDriver.cypherRunner.CypherBatch([]*neoism.CypherQuery{qs})
	assert.NoError(err)
	assert.Equal(1, len(results), "More results found than expected!")
	assert.Equal(1, results[0].Count, "No Relationship with Lifecycle found!")
}

func cleanUp(t *testing.T, contentUUID string, conceptUUIDs []string) {
	assert := assert.New(t)
	found, err := annotationsDriver.Delete(contentUUID)
	assert.True(found, "Didn't manage to delete annotations for content uuid %s", contentUUID)
	assert.NoError(err, "Error deleting annotations for content uuid %s", contentUUID)

	err = deleteNode(annotationsDriver, contentUUID)
	assert.NoError(err, "Could not delete content node")

	for _, conceptUUID := range conceptUUIDs {
		err = deleteNode(annotationsDriver, conceptUUID)
		assert.NoError(err, "Could not delete concept node")
	}
}

func cleanDB(t *testing.T, assert *assert.Assertions) {
	annotationsDriver = getAnnotationsService(t, v2PlatformVersion)
	qs := []*neoism.CypherQuery{
		{
			Statement: fmt.Sprintf("MATCH (mc:Thing {uuid: '%v'}) DETACH DELETE mc", contentUUID),
		},
		{
			Statement: fmt.Sprintf("MATCH (fc:Thing {uuid: '%v'}) DETACH DELETE fc", conceptUUID),
		},
		{
			Statement: fmt.Sprintf("MATCH (fc:Thing {uuid: '%v'}) DETACH DELETE fc", secondConceptUUID),
		},
		{
			Statement: fmt.Sprintf("MATCH (fc:Thing {uuid: '%v'}) DETACH DELETE fc", oldConceptUUID),
		},
		{
			Statement: fmt.Sprintf("MATCH (fc:Thing {uuid: '%v'}) DETACH DELETE fc", brandUUID),
		},
	}

	err := annotationsDriver.cypherRunner.CypherBatch(qs)
	assert.NoError(err)
}

func deleteNode(annotationsDriver service, uuid string) error {

	query := &neoism.CypherQuery{
		Statement: `
			MATCH (p:Thing {uuid: {uuid}})
			OPTIONAL MATCH (identifier:UPPIdentifier)-[rel:IDENTIFIES]->(p)
			DELETE identifier, rel, p
		`,
		Parameters: map[string]interface{}{
			"uuid": uuid,
		},
	}

	return annotationsDriver.cypherRunner.CypherBatch([]*neoism.CypherQuery{query})
}<|MERGE_RESOLUTION|>--- conflicted
+++ resolved
@@ -20,11 +20,7 @@
 	brandUUID         = "8e21cbd4-e94b-497a-a43b-5b2309badeb3"
 	v2PlatformVersion = "v2"
 	v1PlatformVersion = "v1"
-<<<<<<< HEAD
 	contentLifecyle   = "content"
-=======
-	contentLifecycle  = "content"
->>>>>>> a5401ef7
 	annotationsV2     = "annotations-v2"
 )
 
@@ -50,8 +46,8 @@
 	assert.False(found, "Found annotation for content %s when it should have been deleted", contentUUID)
 	assert.NoError(err, "Error trying to find annotation for content %s", contentUUID)
 
-	checkContentNodeIsStillPresent(contentUUID, t)
-	checkConceptNodeIsStillPresent(conceptUUID, t)
+	checkNodeIsStillPresent(contentUUID, t)
+	checkNodeIsStillPresent(conceptUUID, t)
 
 	err = deleteNode(annotationsDriver, contentUUID)
 	assert.NoError(err, "Error trying to delete content node with uuid %s, err=%v", contentUUID, err)
@@ -82,20 +78,13 @@
 	cleanUp(t, contentUUID, []string{conceptUUID})
 }
 
-<<<<<<< HEAD
-func TestWriteDoesNotRemoveExistingIsClassifiedByBrandRelationshipsWithoutLifeCycle(t *testing.T) {
-=======
+
 func TestWriteDoesNotRemoveExistingIsClassifiedByBrandRelationshipsWithoutLifecycle(t *testing.T) {
->>>>>>> a5401ef7
 	assert := assert.New(t)
 	annotationsDriver = getAnnotationsService(t, v2PlatformVersion)
 	defer cleanDB(t, assert)
 
-<<<<<<< HEAD
-	contentQuery := &neoism.CypherQuery{
-=======
 	testSetupQuery := &neoism.CypherQuery{
->>>>>>> a5401ef7
 		Statement: `MERGE (n:Thing {uuid:{contentUuid}}) SET n :Thing
 		MERGE (b:Brand{uuid:{brandUuid}}) SET b :Concept:Thing
 		CREATE (n)-[rel:IS_CLASSIFIED_BY{platformVersion:{platformVersion}}]->(b)`,
@@ -106,34 +95,9 @@
 		},
 	}
 
-<<<<<<< HEAD
-	annotationsDriver.cypherRunner.CypherBatch([]*neoism.CypherQuery{contentQuery})
-
-	annotationsToWrite := annotations{annotation{
-		Thing: thing{ID: getURI(conceptUUID),
-			PrefLabel: "prefLabel",
-			Types: []string{
-				"http://www.ft.com/ontology/organisation/Organisation",
-				"http://www.ft.com/ontology/core/Thing",
-				"http://www.ft.com/ontology/concept/Concept",
-			}},
-		Provenances: []provenance{
-			{
-				Scores: []score{
-					score{ScoringSystem: relevanceScoringSystem, Value: 0.9},
-					score{ScoringSystem: confidenceScoringSystem, Value: 0.8},
-				},
-				AgentRole: "http://api.ft.com/things/0edd3c31-1fd0-4ef6-9230-8d545be3880a",
-				AtTime:    "2016-01-01T19:43:47.314Z",
-			},
-		},
-	}}
-
-=======
 	err := annotationsDriver.cypherRunner.CypherBatch([]*neoism.CypherQuery{testSetupQuery})
 	annotationsToWrite := exampleConcepts(conceptUUID)
 
->>>>>>> a5401ef7
 	assert.NoError(annotationsDriver.Write(contentUUID, annotationsToWrite), "Failed to write annotation")
 	checkRelationship(assert, contentUUID, "v2")
 
@@ -142,11 +106,7 @@
 	assert.NoError(err, "Error deleting annotations for content uuid %s", contentUUID)
 
 	result := []struct {
-<<<<<<< HEAD
-		Uuid string `json:"b.uuid"`
-=======
 		UUID string `json:"b.uuid"`
->>>>>>> a5401ef7
 	}{}
 
 	getContentQuery := &neoism.CypherQuery{
@@ -175,46 +135,19 @@
 			"contentUuid":     contentUUID,
 			"brandUuid":       brandUUID,
 			"platformVersion": v2PlatformVersion,
-<<<<<<< HEAD
 			"lifecycle":       contentLifecyle,
-=======
-			"lifecycle":       contentLifecycle,
->>>>>>> a5401ef7
+
 		},
 	}
 
 	err := annotationsDriver.cypherRunner.CypherBatch([]*neoism.CypherQuery{contentQuery})
 	assert.NoError(err, "Error c for content uuid %s", contentUUID)
-<<<<<<< HEAD
-
-	annotationsToWrite := annotations{annotation{
-		Thing: thing{ID: getURI(conceptUUID),
-			PrefLabel: "prefLabel",
-			Types: []string{
-				"http://www.ft.com/ontology/organisation/Organisation",
-				"http://www.ft.com/ontology/core/Thing",
-				"http://www.ft.com/ontology/concept/Concept",
-			}},
-		Provenances: []provenance{
-			{
-				Scores: []score{
-					score{ScoringSystem: relevanceScoringSystem, Value: 0.9},
-					score{ScoringSystem: confidenceScoringSystem, Value: 0.8},
-				},
-				AgentRole: "http://api.ft.com/things/0edd3c31-1fd0-4ef6-9230-8d545be3880a",
-				AtTime:    "2016-01-01T19:43:47.314Z",
-			},
-		},
-	}}
-
-	assert.NoError(annotationsDriver.Write(contentUUID, annotationsToWrite), "Failed to write annotation")
-=======
+
 	annotationsToWrite := exampleConcepts(conceptUUID)
 
 	assert.NoError(annotationsDriver.Write(contentUUID, annotationsToWrite), "Failed to write annotation")
 	checkRelationship(assert, contentUUID, "v2")
 
->>>>>>> a5401ef7
 	deleted, err := annotationsDriver.Delete(contentUUID)
 	assert.True(deleted, "Didn't manage to delete annotations for content uuid %s", contentUUID)
 	assert.NoError(err, "Error deleting annotations for content uuid %s", contentUUID)
@@ -267,37 +200,10 @@
 	}
 
 	err := annotationsDriver.cypherRunner.CypherBatch([]*neoism.CypherQuery{contentQuery})
-<<<<<<< HEAD
-	assert.NoError(err, "Error writing annotations for content uuid %s", contentUUID)
-
-	annotationsToWrite := annotations{annotation{
-		Thing: thing{ID: getURI(conceptUUID),
-			PrefLabel: "prefLabel",
-			Types: []string{
-				"http://www.ft.com/ontology/organisation/Organisation",
-				"http://www.ft.com/ontology/core/Thing",
-				"http://www.ft.com/ontology/concept/Concept",
-			}},
-		Provenances: []provenance{
-			{
-				Scores: []score{
-					score{ScoringSystem: relevanceScoringSystem, Value: 0.9},
-					score{ScoringSystem: confidenceScoringSystem, Value: 0.8},
-				},
-				AgentRole: "http://api.ft.com/things/0edd3c31-1fd0-4ef6-9230-8d545be3880a",
-				AtTime:    "2016-01-01T19:43:47.314Z",
-			},
-		},
-	}}
-
-	assert.NoError(v1AnnotationsDriver.Write(contentUUID, annotationsToWrite), "Failed to write annotation")
-	deleted, err := v1AnnotationsDriver.Delete(contentUUID)
-	assert.True(deleted, "Didn't manage to delete annotations for content uuid %s", contentUUID)
-=======
+
 	assert.NoError(v1AnnotationsDriver.Write(contentUUID, exampleConcepts(conceptUUID)), "Failed to write annotation")
 	found, err := v1AnnotationsDriver.Delete(contentUUID)
 	assert.True(found, "Didn't manage to delete annotations for content uuid %s", contentUUID)
->>>>>>> a5401ef7
 	assert.NoError(err, "Error deleting annotations for content uuid %s", contentUUID)
 
 	result := []struct {
@@ -461,30 +367,7 @@
 	}
 }
 
-<<<<<<< HEAD
-func checkContentNodeIsStillPresent(uuid string, t *testing.T) {
-=======
-func checkRelationship(assert *assert.Assertions, contentID string, platformVersion string) {
-	countQuery := `Match (t:Thing {uuid: {contentID}})-[r {lifecycle: {lifecycle}}]-(x) return count(r) as c`
-
-	results := []struct {
-		Count int `json:"c"`
-	}{}
-
-	qs := &neoism.CypherQuery{
-		Statement:  countQuery,
-		Parameters: neoism.Props{"contentID": contentID, "lifecycle": "annotations-" + platformVersion},
-		Result:     &results,
-	}
-
-	err := annotationsDriver.cypherRunner.CypherBatch([]*neoism.CypherQuery{qs})
-	assert.NoError(err)
-	assert.Equal(1, len(results), "More results found than expected!")
-	assert.Equal(1, results[0].Count, "No Relationship with Lifecycle found!")
-}
-
 func checkNodeIsStillPresent(uuid string, t *testing.T) {
->>>>>>> a5401ef7
 	assert := assert.New(t)
 	annotationsDriver = getAnnotationsService(t, v2PlatformVersion)
 	results := []struct {
