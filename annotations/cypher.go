package annotations

import (
	"encoding/json"
<<<<<<< HEAD
	"fmt"
	"github.com/Financial-Times/go-logger"
	"github.com/Financial-Times/neo-model-utils-go/mapper"
	"github.com/Financial-Times/neo-utils-go/neoutils"
	"github.com/jmcvetta/neoism"
	"regexp"
	"time"
=======
	"errors"
	"fmt"
	"regexp"
	"time"

	"github.com/Financial-Times/neo-model-utils-go/mapper"
	"github.com/Financial-Times/neo-utils-go/neoutils"
	"github.com/jmcvetta/neoism"
	log "github.com/sirupsen/logrus"
>>>>>>> 4a3a669d
)

var uuidExtractRegex = regexp.MustCompile(".*/([0-9a-f]{8}-[0-9a-f]{4}-[0-9a-f]{4}-[0-9a-f]{4}-[0-9a-f]{12})$")

var UnsupportedPredicateErr = errors.New("Unsupported predicate")

// Service interface. Compatible with the baserwftapp service EXCEPT for
// 1) the Write function, which has signature Write(thing interface{}) error...
// 2) the DecodeJson function, which has signature DecodeJSON(*json.Decoder) (thing interface{}, identity string, err error)
// The problem is that we have a list of things, and the uuid is for a related OTHER thing
// TODO - move to implement a shared defined Service interface?
type Service interface {
	Write(contentUUID string, annotationLifecycle string, platformVersion string, tid string, thing interface{}) (err error)
	Read(contentUUID string, annotationLifecycle string) (thing interface{}, found bool, err error)
	Delete(contentUUID string, annotationLifecycle string) (found bool, err error)
	Check() (err error)
	DecodeJSON(*json.Decoder) (thing interface{}, err error)
	Count(annotationLifecycle string, platformVersion string) (int, error)
	Initialise() error
}

//holds the Neo4j-specific information
type service struct {
	conn neoutils.NeoConnection
}

const (
	nextVideoAnnotationsLifecycle = "annotations-next-video"
	brightcoveAnnotationLifecycle = "annotations-brightcove"
)

//NewCypherAnnotationsService instantiate driver
func NewCypherAnnotationsService(cypherRunner neoutils.NeoConnection) service {
	return service{cypherRunner}
}

// DecodeJSON decodes to a list of annotations, for ease of use this is a struct itself
func (s service) DecodeJSON(dec *json.Decoder) (interface{}, error) {
	a := Annotations{}
	err := dec.Decode(&a)
	return a, err
}

func (s service) Read(contentUUID string, annotationLifecycle string) (thing interface{}, found bool, err error) {
	results := []Annotation{}
	//TODO shouldn't return Provenances if none of the scores, agentRole or atTime are set
	statementTemplate := `
			MATCH (c:Thing{uuid:{contentUUID}})-[rel{lifecycle:{annotationLifecycle}}]->(cc:Thing)
			WITH c, cc, rel, {id:cc.uuid,prefLabel:cc.prefLabel,types:labels(cc),predicate:type(rel)} as thing,
			collect(
				{scores:[
					{scoringSystem:'%s', value:rel.relevanceScore},
					{scoringSystem:'%s', value:rel.confidenceScore}],
				agentRole:rel.annotatedBy,
				atTime:rel.annotatedDate}) as provenances
			RETURN thing, provenances ORDER BY thing.id`

	statement := fmt.Sprintf(statementTemplate, relevanceScoringSystem, confidenceScoringSystem)

	query := &neoism.CypherQuery{
		Statement:  statement,
		Parameters: neoism.Props{"contentUUID": contentUUID, "annotationLifecycle": annotationLifecycle},
		Result:     &results,
	}
	err = s.conn.CypherBatch([]*neoism.CypherQuery{query})
	if err != nil {
		logger.NewEntry("").WithUUID(contentUUID).WithError(err).Error("Error looking up query %s with neoism", query.Statement)
		return Annotations{}, false, fmt.Errorf("Error accessing Annotations datastore for uuid: %s", contentUUID)
	}
	logger.Debugf(map[string]interface{}{"uuid": contentUUID, "queryResults": results}, "CypherResult Read Annotations for uuid")
	if (len(results)) == 0 {
		return Annotations{}, false, nil
	}

	for idx := range results {
		mapToResponseFormat(&results[idx])
	}

	return Annotations(results), true, nil
}

//Delete removes all the annotations for this content. Ignore the nodes on either end -
//may leave nodes that are only 'things' inserted by this writer: clean up
//as a result of this will need to happen externally if required
func (s service) Delete(contentUUID string, annotationLifecycle string) (bool, error) {

	query := buildDeleteQuery(contentUUID, annotationLifecycle, true)

	err := s.conn.CypherBatch([]*neoism.CypherQuery{query})

	stats, err := query.Stats()
	if err != nil {
		return false, err
	}

	return stats.ContainsUpdates, err
}

//Write a set of annotations associated with a piece of content. Any annotations
//already there will be removed
func (s service) Write(contentUUID string, annotationLifecycle string, platformVersion string, tid string, thing interface{}) error {
	annotationsToWrite := thing.(Annotations)

	if contentUUID == "" {
		return fmt.Errorf("%s Content uuid is required", tid)
	}

	if err := validateAnnotations(&annotationsToWrite); err != nil {
		logger.NewEntry(tid).WithUUID(contentUUID).WithError(err).Error("Validation of supplied annotations failed")
		return err
	}

	if len(annotationsToWrite) == 0 {
		logger.NewEntry(tid).WithUUID(contentUUID).Warn("No new annotations supplied for content")
	}

	queries := append([]*neoism.CypherQuery{}, buildDeleteQuery(contentUUID, annotationLifecycle, false))

	var statements = []string{}
	for _, annotationToWrite := range annotationsToWrite {
		query, err := createAnnotationQuery(contentUUID, annotationToWrite, platformVersion, annotationLifecycle)
		if err != nil {
			logger.NewEntry(tid).WithUUID(contentUUID).Error(err)
			return err
		}
		statements = append(statements, query.Statement)
		queries = append(queries, query)
	}

<<<<<<< HEAD
	logger.Debugf(map[string]interface{}{"transaction_id": tid, "statements": statements, "uuid": contentUUID}, "For update, ran statements")
	return s.conn.CypherBatch(queries)
=======
	log.Debugf("%s For update, running statements: %+v", tid, statements)
	err := s.conn.CypherBatch(queries)
	if err != nil {
		return err
	}

	log.Infof("%s Updated Annotations for content uuid: %s", tid, contentUUID)
	return nil
>>>>>>> 4a3a669d
}

// Check tests neo4j by running a simple cypher query
func (s service) Check() error {
	return neoutils.Check(s.conn)
}

func (s service) Count(annotationLifecycle string, platformVersion string) (int, error) {
	results := []struct {
		Count int `json:"c"`
	}{}

	query := &neoism.CypherQuery{
		Statement: `MATCH ()-[r{platformVersion:{platformVersion}}]->()
                WHERE r.lifecycle = {lifecycle}
                OR r.lifecycle IS NULL
                RETURN count(r) as c`,
		Parameters: neoism.Props{"platformVersion": platformVersion, "lifecycle": annotationLifecycle},
		Result:     &results,
	}

	err := s.conn.CypherBatch([]*neoism.CypherQuery{query})

	if err != nil {
		return 0, err
	}

	return results[0].Count, nil
}

func (s service) Initialise() error {
	return nil // No constraints need to be set up
}

func createAnnotationRelationship(relation string) (statement string) {
	stmt := `
                MERGE (content:Thing{uuid:{contentID}})
                MERGE (upp:Identifier:UPPIdentifier{value:{conceptID}})
                MERGE (upp)-[:IDENTIFIES]->(concept:Thing) ON CREATE SET concept.uuid = {conceptID}
                MERGE (content)-[pred:%s {lifecycle:{annotationLifecycle}}]->(concept)
                SET pred={annProps}
          `
	statement = fmt.Sprintf(stmt, relation)
	return statement
}

func getRelationshipFromPredicate(predicate string) (string, error) {
	if predicate == "" {
		return relations["mentions"], nil
	}

	r, ok := relations[predicate]
	if !ok {
		return "", UnsupportedPredicateErr
	}
	return r, nil
}

func createAnnotationQuery(contentUUID string, ann Annotation, platformVersion string, annotationLifecycle string) (*neoism.CypherQuery, error) {
	query := neoism.CypherQuery{}
	thingID, err := extractUUIDFromURI(ann.Thing.ID)
	if err != nil {
		return nil, err
	}

	//todo temporary change to deal with multiple provenances
	/*if len(ann.Provenances) > 1 {
		return nil, errors.New("Cannot insert a MENTIONS annotation with multiple provenances")
	}*/

	var prov Provenance
	params := map[string]interface{}{}
	params["platformVersion"] = platformVersion
	params["lifecycle"] = annotationLifecycle

	if len(ann.Provenances) >= 1 {
		prov = ann.Provenances[0]
		annotatedBy, annotatedDateEpoch, relevanceScore, confidenceScore, supplied, err := extractDataFromProvenance(&prov)

		if err != nil {
			return nil, err
		}

		if supplied == true {
			if annotatedBy != "" {
				params["annotatedBy"] = annotatedBy
			}
			if prov.AtTime != "" {
				params["annotatedDateEpoch"] = annotatedDateEpoch
				params["annotatedDate"] = prov.AtTime
			}
			params["relevanceScore"] = relevanceScore
			params["confidenceScore"] = confidenceScore
		}
	}

	relation, err := getRelationshipFromPredicate(ann.Thing.Predicate)
	if err != nil {
		return nil, err
	}

	query.Statement = createAnnotationRelationship(relation)
	query.Parameters = map[string]interface{}{
		"contentID":           contentUUID,
		"conceptID":           thingID,
		"annotationLifecycle": annotationLifecycle,
		"annProps":            params,
	}
	return &query, nil
}

func extractDataFromProvenance(prov *Provenance) (string, int64, float64, float64, bool, error) {
	if len(prov.Scores) == 0 {
		return "", -1, -1, -1, false, nil
	}
	var annotatedBy string
	var annotatedDateEpoch int64
	var confidenceScore, relevanceScore float64
	var err error
	if prov.AgentRole != "" {
		annotatedBy, err = extractUUIDFromURI(prov.AgentRole)
	}
	if prov.AtTime != "" {
		annotatedDateEpoch, err = convertAnnotatedDateToEpoch(prov.AtTime)
	}
	relevanceScore, confidenceScore, err = extractScores(prov.Scores)

	if err != nil {
		return "", -1, -1, -1, true, err
	}
	return annotatedBy, annotatedDateEpoch, relevanceScore, confidenceScore, true, nil
}

func extractUUIDFromURI(uri string) (string, error) {
	result := uuidExtractRegex.FindStringSubmatch(uri)
	if len(result) == 2 {
		return result[1], nil
	}
	return "", fmt.Errorf("Couldn't extract uuid from uri %s", uri)
}

func convertAnnotatedDateToEpoch(annotatedDateString string) (int64, error) {
	datetimeEpoch, err := time.Parse(time.RFC3339, annotatedDateString)

	if err != nil {
		return 0, err
	}

	return datetimeEpoch.Unix(), nil
}

func extractScores(scores []Score) (float64, float64, error) {
	var relevanceScore, confidenceScore float64
	for _, score := range scores {
		scoringSystem := score.ScoringSystem
		value := score.Value
		switch scoringSystem {
		case relevanceScoringSystem:
			relevanceScore = value
		case confidenceScoringSystem:
			confidenceScore = value
		}
	}
	return relevanceScore, confidenceScore, nil
}

func buildDeleteQuery(contentUUID string, annotationLifecycle string, includeStats bool) *neoism.CypherQuery {
	var statement string

	if annotationLifecycle == nextVideoAnnotationsLifecycle {
		// TODO this clause should be deleted when all videos in Neo4j have annotations-next-video only as lifecycle and no brightcove reference
		statement = `	OPTIONAL MATCH (:Thing{uuid:{contentID}})-[r]->(t:Thing)
					WHERE r.lifecycle={annotationLifecycle} OR r.lifecycle={brightcoveLifecycle}
					DELETE r`
	} else {
		statement = `	OPTIONAL MATCH (:Thing{uuid:{contentID}})-[r{lifecycle:{annotationLifecycle}}]->(t:Thing)
					DELETE r`
	}

	query := neoism.CypherQuery{
		Statement:    statement,
		Parameters:   neoism.Props{"contentID": contentUUID, "annotationLifecycle": annotationLifecycle, "brightcoveLifecycle": brightcoveAnnotationLifecycle},
		IncludeStats: includeStats}
	return &query
}

func validateAnnotations(annotations *Annotations) error {
	//TODO - for consistency, we should probably just not create the annotation?
	for _, annotation := range *annotations {
		if annotation.Thing.ID == "" {
			return ValidationError{fmt.Sprintf("Concept uuid missing for annotation %+v", annotation)}
		}
	}
	return nil
}

//ValidationError is thrown when the annotations are not valid because mandatory information is missing
type ValidationError struct {
	Msg string
}

func (v ValidationError) Error() string {
	return v.Msg
}

func mapToResponseFormat(ann *Annotation) {
	ann.Thing.ID = mapper.IDURL(ann.Thing.ID)
	// We expect only ONE provenance - provenance value is considered valid even if the AgentRole is not specified. See: v1 - isClassifiedBy
	for idx := range ann.Provenances {
		if ann.Provenances[idx].AgentRole != "" {
			ann.Provenances[idx].AgentRole = mapper.IDURL(ann.Provenances[idx].AgentRole)
		}
	}
}<|MERGE_RESOLUTION|>--- conflicted
+++ resolved
@@ -2,7 +2,7 @@
 
 import (
 	"encoding/json"
-<<<<<<< HEAD
+	"errors"
 	"fmt"
 	"github.com/Financial-Times/go-logger"
 	"github.com/Financial-Times/neo-model-utils-go/mapper"
@@ -10,17 +10,6 @@
 	"github.com/jmcvetta/neoism"
 	"regexp"
 	"time"
-=======
-	"errors"
-	"fmt"
-	"regexp"
-	"time"
-
-	"github.com/Financial-Times/neo-model-utils-go/mapper"
-	"github.com/Financial-Times/neo-utils-go/neoutils"
-	"github.com/jmcvetta/neoism"
-	log "github.com/sirupsen/logrus"
->>>>>>> 4a3a669d
 )
 
 var uuidExtractRegex = regexp.MustCompile(".*/([0-9a-f]{8}-[0-9a-f]{4}-[0-9a-f]{4}-[0-9a-f]{4}-[0-9a-f]{12})$")
@@ -150,19 +139,8 @@
 		queries = append(queries, query)
 	}
 
-<<<<<<< HEAD
-	logger.Debugf(map[string]interface{}{"transaction_id": tid, "statements": statements, "uuid": contentUUID}, "For update, ran statements")
+	logger.Debugf(map[string]interface{}{"transaction_id": tid, "statements": statements, "uuid": contentUUID}, "For update, running statements")
 	return s.conn.CypherBatch(queries)
-=======
-	log.Debugf("%s For update, running statements: %+v", tid, statements)
-	err := s.conn.CypherBatch(queries)
-	if err != nil {
-		return err
-	}
-
-	log.Infof("%s Updated Annotations for content uuid: %s", tid, contentUUID)
-	return nil
->>>>>>> 4a3a669d
 }
 
 // Check tests neo4j by running a simple cypher query
